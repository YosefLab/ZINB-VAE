#!/usr/bin/env python
# -*- coding: utf-8 -*-


"""Tests for `scvi` package."""
import numpy as np

from scvi.benchmark import run_benchmarks, run_benchmarks_classification
from scvi.dataset import GeneExpressionDataset, BrainLargeDataset, CortexDataset, SyntheticDataset, \
    RetinaDataset, BrainSmallDataset, HematoDataset, LoomDataset, AnnDataset, CsvDataset, \
    CiteSeqDataset, CbmcDataset, PbmcDataset
from scvi.models import VAEC, VAE, SVAEC


def test_synthetic_1():
    synthetic_dataset = SyntheticDataset()
    run_benchmarks(synthetic_dataset, n_epochs=1, use_batches=True, model=VAE)
    run_benchmarks_classification(synthetic_dataset, n_epochs=1, n_epochs_classifier=1)


def test_synthetic_2():
    synthetic_dataset = SyntheticDataset()
    run_benchmarks(synthetic_dataset, n_epochs=1, model=SVAEC, benchmark=True)


def test_cortex():
    cortex_dataset = CortexDataset()
    run_benchmarks(cortex_dataset, n_epochs=1, model=VAEC)


def test_brain_large():
    brain_large_dataset = BrainLargeDataset(subsample_size=128, save_path='tests/data/')
    run_benchmarks(brain_large_dataset, n_epochs=1, use_batches=False, tt_split=0.5)


def test_retina():
    retina_dataset = RetinaDataset(save_path='tests/data/')
    run_benchmarks(retina_dataset, n_epochs=1, show_batch_mixing=False)


def test_cite_seq():
    pbmc_cite_seq_dataset = CiteSeqDataset(name='pbmc', save_path='tests/data/citeSeq/')
    run_benchmarks(pbmc_cite_seq_dataset, n_epochs=1, show_batch_mixing=False)


def test_brain_small():
    brain_small_dataset = BrainSmallDataset(save_path='tests/data/')
    run_benchmarks(brain_small_dataset, n_epochs=1, show_batch_mixing=False)


def test_hemato():
    hemato_dataset = HematoDataset(save_path='tests/data/HEMATO/')
    run_benchmarks(hemato_dataset, n_epochs=1, show_batch_mixing=False)


def test_loom():
    retina_dataset = LoomDataset("retina.loom", save_path='tests/data/')
    run_benchmarks(retina_dataset, n_epochs=1, show_batch_mixing=False)


def test_remote_loom():
    fish_dataset = LoomDataset("osmFISH_SScortex_mouse_all_cell.loom",
                               save_path='tests/data/',
                               url='http://linnarssonlab.org/osmFISH/osmFISH_SScortex_mouse_all_cells.loom')
    run_benchmarks(fish_dataset, n_epochs=1, show_batch_mixing=False)


def test_cortex_loom():
    cortex_dataset = LoomDataset("Cortex.loom",
                                 save_path='tests/data/')
    run_benchmarks(cortex_dataset, n_epochs=1, show_batch_mixing=False)


def test_anndata():
    ann_dataset = AnnDataset("test.h5ad", save_path='tests/data/')
    run_benchmarks(ann_dataset, n_epochs=1, show_batch_mixing=False)


def test_csv():
    csv_dataset = CsvDataset("GSE100866_CBMC_8K_13AB_10X-RNA_umi.csv.gz", save_path='tests/data/', compression='gzip')
    run_benchmarks(csv_dataset, n_epochs=1, show_batch_mixing=False)


def test_cbmc():
    cbmc_dataset = CbmcDataset(save_path='tests/data/citeSeq/')
    run_benchmarks(cbmc_dataset, n_epochs=1, show_batch_mixing=False)


def test_pbmc():
<<<<<<< HEAD
    pbmc_dataset = PbmcDataset(save_path='tests/data/')
    run_benchmarks(pbmc_dataset, n_epochs=1, show_batch_mixing=False)
=======
    pbmc_dataset = PbmcDataset(save_path='tests/data/citeSeq/')
    run_benchmarks(pbmc_dataset, n_epochs=1, show_batch_mixing=False)


def test_filter_and_concat_datasets():
    cortex_dataset_1 = CortexDataset()
    cortex_dataset_1.subsample_genes(subset_genes=np.arange(0, 300))
    cortex_dataset_1.filter_cell_types(["microglia", "oligodendrocytes"])
    cortex_dataset_2 = CortexDataset()
    cortex_dataset_2.subsample_genes(subset_genes=np.arange(100, 400))
    cortex_dataset_2.filter_cell_types(["endothelial-mural", "interneurons", "microglia", "oligodendrocytes"])
    cortex_dataset_2.filter_cell_types([2, 0])
    cortex_dataset_merged = GeneExpressionDataset.concat_datasets(cortex_dataset_1, cortex_dataset_2)
    assert cortex_dataset_merged.nb_genes == 200

    synthetic_dataset_1 = SyntheticDataset(n_batches=2, n_labels=5)
    synthetic_dataset_2 = SyntheticDataset(n_batches=3, n_labels=3)
    synthetic_merged_1 = GeneExpressionDataset.concat_datasets(synthetic_dataset_1, synthetic_dataset_2)
    assert synthetic_merged_1.n_batches == 5
    assert synthetic_merged_1.n_labels == 5

    synthetic_merged_2 = GeneExpressionDataset.concat_datasets(synthetic_dataset_1, synthetic_dataset_2,
                                                               shared_labels=False)
    assert synthetic_merged_2.n_batches == 5
    assert synthetic_merged_2.n_labels == 8

    synthetic_dataset_1.filter_cell_types([0, 1, 2, 3])
    assert synthetic_dataset_1.n_labels == 4

    synthetic_dataset_1.subsample_cells(50)
    assert len(synthetic_dataset_1) == 50
>>>>>>> 08798b48
<|MERGE_RESOLUTION|>--- conflicted
+++ resolved
@@ -87,11 +87,7 @@
 
 
 def test_pbmc():
-<<<<<<< HEAD
     pbmc_dataset = PbmcDataset(save_path='tests/data/')
-    run_benchmarks(pbmc_dataset, n_epochs=1, show_batch_mixing=False)
-=======
-    pbmc_dataset = PbmcDataset(save_path='tests/data/citeSeq/')
     run_benchmarks(pbmc_dataset, n_epochs=1, show_batch_mixing=False)
 
 
@@ -121,5 +117,4 @@
     assert synthetic_dataset_1.n_labels == 4
 
     synthetic_dataset_1.subsample_cells(50)
-    assert len(synthetic_dataset_1) == 50
->>>>>>> 08798b48
+    assert len(synthetic_dataset_1) == 50