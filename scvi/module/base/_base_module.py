--- conflicted
+++ resolved
@@ -267,12 +267,8 @@
 
     @property
     def list_obs_plate_vars(self):
-<<<<<<< HEAD
-        """Model annotation for minibatch training with pyro plate.
-=======
-        """
+      """
         Model annotation for minibatch training with pyro plate.
->>>>>>> bc415d8a
 
         A dictionary with:
         1. "name" - the name of observation/minibatch plate;
