import matplotlib.pyplot as plt
import numpy as np
import torch
from torch.utils.data import DataLoader
from torch.utils.data.sampler import SubsetRandomSampler

from scvi.dataset import CortexDataset, BrainLargeDataset
from scvi.dataset.utils import get_data_loaders, get_raw_data
from scvi.metrics.adapt_encoder import adapt_encoder
from scvi.metrics.classification import compute_accuracy_rf, compute_accuracy_svc
from scvi.metrics.clustering import entropy_batch_mixing, get_latent
from scvi.metrics.differential_expression import de_stats, de_cortex
from scvi.metrics.imputation import imputation
from scvi.metrics.visualization import show_t_sne
from scvi.models import VAE, SVAEC
from scvi.models.classifier import Classifier
from scvi.train import Trainer, ClassifierTrainer, JointSemiSupervisedTrainer, AlternateSemiSupervisedTrainer


def benchmark_hyperparameters(gene_dataset):
    """
    Possibly specify hyper parameters according to Table2 in "Bayesian Inference for a Generative Model of
    transcriptome Profiles from Single-cell RNA Sequencing"
    :param gene_dataset:
    :return:
    """
    hyperparameters = dict()
    if isinstance(gene_dataset, BrainLargeDataset):
        if gene_dataset.nb_genes > 10000 and gene_dataset.nb_genes < 15000:
            hyperparameters["n_layers"] = 2
        elif gene_dataset.nb_genes > 15000:
            hyperparameters["n_layers"] = 3
            hyperparameters["n_hidden"] = 256

    return hyperparameters


def run_benchmarks(gene_dataset, model=VAE, n_epochs=1000, lr=1e-3, use_batches=False, use_cuda=True,
                   show_batch_mixing=True, benchmark=False, tt_split=0.9):
    # options:
    # - gene_dataset: a GeneExpressionDataset object
    # call each of the 4 benchmarks:
    # - log-likelihood
    # - imputation
    # - batch mixing
    # - cluster scores
    use_cuda = use_cuda and torch.cuda.is_available()

    example_indices = np.random.permutation(len(gene_dataset))
    tt_split = int(tt_split * len(gene_dataset))  # 90%/10% train/test split

    data_loader_train = DataLoader(gene_dataset, batch_size=128, pin_memory=use_cuda,
                                   sampler=SubsetRandomSampler(example_indices[:tt_split]),
                                   collate_fn=gene_dataset.collate_fn)
    data_loader_test = DataLoader(gene_dataset, batch_size=128, pin_memory=use_cuda,
                                  sampler=SubsetRandomSampler(example_indices[tt_split:]),
                                  collate_fn=gene_dataset.collate_fn)

    hyperparameters = benchmark_hyperparameters(gene_dataset)
    vae = model(gene_dataset.nb_genes, n_batch=gene_dataset.n_batches * use_batches, n_labels=gene_dataset.n_labels,
<<<<<<< HEAD
                use_cuda=use_cuda, **hyperparameters)
    stats = Trainer().train(vae, data_loader_train, data_loader_test, n_epochs=n_epochs, lr=lr, benchmark=benchmark,
                            use_cuda=use_cuda)
=======
                **hyperparameters)
    if use_cuda:
        vae.cuda()

    stats = train(vae, data_loader_train, data_loader_test, n_epochs=n_epochs, lr=lr, benchmark=benchmark,
                  use_cuda=use_cuda)
>>>>>>> 23367739

    if isinstance(vae, VAE):
        best_ll = adapt_encoder(vae, data_loader_test, n_path=1, n_epochs=1, record_freq=1, use_cuda=use_cuda)
        print("Best ll was :", best_ll)

    # - log-likelihood
    print("Log-likelihood Train:", stats.history["LL_train"][stats.best_index])
    print("Log-likelihood Test:", stats.history["LL_test"][stats.best_index])

    # - imputation
    imputation_test = imputation(vae, data_loader_test, use_cuda=use_cuda)
    print("Imputation score on test (MAE) is:", torch.median(imputation_test).item())

    # - batch mixing
    if gene_dataset.n_batches == 2:
        latent, batch_indices, labels = get_latent(vae, data_loader_train, use_cuda=use_cuda)
        print("Entropy batch mixing :", entropy_batch_mixing(latent, batch_indices))
        if show_batch_mixing:
            show_t_sne(latent, np.array([batch[0] for batch in batch_indices]))

    # - differential expression
    if type(gene_dataset) == CortexDataset:
        px_scale, all_labels = de_stats(vae, data_loader_train, M_sampling=1, use_cuda=use_cuda)
        de_cortex(px_scale, all_labels, gene_dataset.gene_names, M_permutation=1)


# Pipeline to compare different semi supervised models
def run_benchmarks_classification(gene_dataset, n_latent=10, n_epochs=10, n_epochs_classifier=10, lr=1e-2,
<<<<<<< HEAD
                                  use_batches=False, use_cuda=True, tt_split=0.9, verbose=True):
=======
                                  use_batches=False, use_cuda=True):
    use_cuda = use_cuda and torch.cuda.is_available()

>>>>>>> 23367739
    fig, axes = plt.subplots(1, 2, sharey=True, figsize=(12, 5))
    alpha = 100  # in Kingma, 0.1 * len(gene_dataset), but pb when : len(gene_dataset) >> 1

    data_loader_all, data_loader_labelled, data_loader_unlabelled = get_data_loaders(gene_dataset, 10,
                                                                                     batch_size=128,
                                                                                     pin_memory=use_cuda)

    # Now we try out the different models and compare the classification accuracy

    (data_train, labels_train), (data_test, labels_test) = get_raw_data(data_loader_labelled, data_loader_unlabelled)
    accuracy_train_svc, accuracy_test_svc = compute_accuracy_svc(data_train, labels_train, data_test, labels_test,
                                                                 unit_test=True)
    accuracy_train_rf, accuracy_test_rf = compute_accuracy_rf(data_train, labels_train, data_test, labels_test,
                                                              unit_test=True)

    # ========== The M1 model ===========
    print("Trying M1 model")
    vae = VAE(gene_dataset.nb_genes, n_latent=n_latent, n_batch=gene_dataset.n_batches * use_batches,
              n_labels=gene_dataset.n_labels)
<<<<<<< HEAD
    Trainer().train(vae, data_loader_all, data_loader_labelled, data_loader_unlabelled,
                    n_epochs=n_epochs, lr=lr, use_cuda=use_cuda, verbose=verbose)
=======
    if use_cuda:
        vae.cuda()
    train_semi_supervised_jointly(vae, data_loader_all, data_loader_labelled, data_loader_unlabelled,
                                  n_epochs=n_epochs, lr=lr, use_cuda=use_cuda)
>>>>>>> 23367739

    # Then we train a classifier on the latent space
    cls = Classifier(n_input=n_latent, n_labels=gene_dataset.n_labels, n_layers=3)
    if use_cuda:
        cls.cuda()
    for param in vae.z_encoder.parameters():
        param.requires_grad = False
<<<<<<< HEAD
    cls_stats = ClassifierTrainer().train(vae, data_loader_labelled, data_loader_unlabelled,
                                          n_epochs=n_epochs_classifier,
                                          lr=lr, classifier=cls, use_cuda=use_cuda)
=======
    cls_stats = train_classifier(vae, cls, data_loader_labelled, data_loader_unlabelled, n_epochs=n_epochs_classifier,
                                 lr=lr, use_cuda=use_cuda)
>>>>>>> 23367739

    axes[0].plot(cls_stats.history["Accuracy_train"], label='classifier')
    axes[1].plot(cls_stats.history["Accuracy_test"])

    # ========== The M1+M2 model, first encoder frozen ===========
    print("Trying out standard M1+M2 model")
    prior = torch.FloatTensor([(gene_dataset.labels == i).mean() for i in range(gene_dataset.n_labels)])

    svaec = SVAEC(gene_dataset.nb_genes, n_batch=gene_dataset.n_batches * use_batches, n_labels=gene_dataset.n_labels,
                  y_prior=prior, n_latent=n_latent)
    if use_cuda:
        svaec.cuda()

    # Use a pretrained z encoder, freeze its weights
    svaec.z_encoder.load_state_dict(vae.z_encoder.state_dict())
    for param in svaec.z_encoder.parameters():
        param.requires_grad = False
    stats = JointSemiSupervisedTrainer(classification_ratio=alpha).train(svaec, data_loader_all, data_loader_labelled,
                                                                         data_loader_unlabelled,
                                                                         n_epochs=n_epochs, lr=lr, use_cuda=use_cuda)

    # We don't train the first z encoder in this procedure
    axes[0].plot(stats.history["Accuracy_train"], label='M1+M2 (frozen)')
    axes[1].plot(stats.history["Accuracy_test"])

    # ========== The M1+M2 model trained jointly ===========
    print("Trying out M1+M2 optimized jointly")
    svaec = SVAEC(gene_dataset.nb_genes, n_labels=gene_dataset.n_labels, y_prior=prior, n_latent=n_latent,
                  logreg_classifier=False)
    if use_cuda:
        svaec.cuda()

<<<<<<< HEAD
    stats = JointSemiSupervisedTrainer(classification_ratio=100).train(
        svaec, data_loader_all, data_loader_labelled, data_loader_unlabelled, n_epochs=n_epochs, lr=lr, record_freq=10,
        use_cuda=use_cuda
    )
=======
    stats = train_semi_supervised_jointly(svaec, data_loader_all, data_loader_labelled, data_loader_unlabelled,
                                          n_epochs=n_epochs, lr=lr, classification_ratio=100, record_freq=10,
                                          use_cuda=use_cuda)
>>>>>>> 23367739

    svaec = SVAEC(gene_dataset.nb_genes, n_labels=gene_dataset.n_labels, y_prior=prior, n_latent=n_latent,
                  logreg_classifier=True)
    if use_cuda:
        svaec.cuda()

<<<<<<< HEAD
    stats = AlternateSemiSupervisedTrainer(lr_classification=0.05).train(svaec, data_loader_all, data_loader_labelled,
                                                                         data_loader_unlabelled, n_epochs=n_epochs,
                                                                         lr=lr, record_freq=10, use_cuda=use_cuda)
=======
    stats = train_semi_supervised_alternately(svaec, data_loader_all, data_loader_labelled, data_loader_unlabelled,
                                              n_epochs=n_epochs, lr=lr, record_freq=10, lr_classification=0.05,
                                              use_cuda=use_cuda)
>>>>>>> 23367739

    axes[0].plot(stats.history["Accuracy_train"], label='M1+M2 (train all)')
    axes[1].plot(stats.history["Accuracy_test"])

    # ========== Classifier trained on the latent space of M1+M2 ===========
    print("Trying to classify on M1+M2's z1 latent space")
    cls = Classifier(n_input=n_latent, n_labels=gene_dataset.n_labels, n_layers=3)
    if use_cuda:
        cls.cuda()

<<<<<<< HEAD
    stats = ClassifierTrainer().train(svaec, data_loader_labelled, data_loader_unlabelled,
                                      n_epochs=n_epochs_classifier, lr=lr, use_cuda=use_cuda, classifier=cls)
=======
    stats = train_classifier(svaec, cls, data_loader_labelled, data_loader_unlabelled, n_epochs=n_epochs_classifier,
                             lr=lr, use_cuda=use_cuda)
>>>>>>> 23367739

    axes[0].plot(stats.history["Accuracy_train"], label='M1+M2+classifier')
    axes[1].plot(stats.history["Accuracy_test"])

    # Now plot the results
    axes[0].set_ylim(0, 1)
    axes[0].set_ylabel('accuracy')
    axes[0].set_xlabel('n_epochs')
    axes[0].set_title('acc. train')
    axes[0].legend()
    axes[1].set_xlabel('n_epochs')
    axes[1].set_title('acc. test')

    plt.tight_layout()
    plt.savefig("result_classification.png")<|MERGE_RESOLUTION|>--- conflicted
+++ resolved
@@ -58,18 +58,11 @@
 
     hyperparameters = benchmark_hyperparameters(gene_dataset)
     vae = model(gene_dataset.nb_genes, n_batch=gene_dataset.n_batches * use_batches, n_labels=gene_dataset.n_labels,
-<<<<<<< HEAD
-                use_cuda=use_cuda, **hyperparameters)
+                **hyperparameters)
+    if use_cuda:
+        vae.cuda()
     stats = Trainer().train(vae, data_loader_train, data_loader_test, n_epochs=n_epochs, lr=lr, benchmark=benchmark,
                             use_cuda=use_cuda)
-=======
-                **hyperparameters)
-    if use_cuda:
-        vae.cuda()
-
-    stats = train(vae, data_loader_train, data_loader_test, n_epochs=n_epochs, lr=lr, benchmark=benchmark,
-                  use_cuda=use_cuda)
->>>>>>> 23367739
 
     if isinstance(vae, VAE):
         best_ll = adapt_encoder(vae, data_loader_test, n_path=1, n_epochs=1, record_freq=1, use_cuda=use_cuda)
@@ -98,13 +91,9 @@
 
 # Pipeline to compare different semi supervised models
 def run_benchmarks_classification(gene_dataset, n_latent=10, n_epochs=10, n_epochs_classifier=10, lr=1e-2,
-<<<<<<< HEAD
                                   use_batches=False, use_cuda=True, tt_split=0.9, verbose=True):
-=======
-                                  use_batches=False, use_cuda=True):
     use_cuda = use_cuda and torch.cuda.is_available()
 
->>>>>>> 23367739
     fig, axes = plt.subplots(1, 2, sharey=True, figsize=(12, 5))
     alpha = 100  # in Kingma, 0.1 * len(gene_dataset), but pb when : len(gene_dataset) >> 1
 
@@ -124,15 +113,10 @@
     print("Trying M1 model")
     vae = VAE(gene_dataset.nb_genes, n_latent=n_latent, n_batch=gene_dataset.n_batches * use_batches,
               n_labels=gene_dataset.n_labels)
-<<<<<<< HEAD
+    if use_cuda:
+        vae.cuda()
     Trainer().train(vae, data_loader_all, data_loader_labelled, data_loader_unlabelled,
                     n_epochs=n_epochs, lr=lr, use_cuda=use_cuda, verbose=verbose)
-=======
-    if use_cuda:
-        vae.cuda()
-    train_semi_supervised_jointly(vae, data_loader_all, data_loader_labelled, data_loader_unlabelled,
-                                  n_epochs=n_epochs, lr=lr, use_cuda=use_cuda)
->>>>>>> 23367739
 
     # Then we train a classifier on the latent space
     cls = Classifier(n_input=n_latent, n_labels=gene_dataset.n_labels, n_layers=3)
@@ -140,14 +124,9 @@
         cls.cuda()
     for param in vae.z_encoder.parameters():
         param.requires_grad = False
-<<<<<<< HEAD
     cls_stats = ClassifierTrainer().train(vae, data_loader_labelled, data_loader_unlabelled,
                                           n_epochs=n_epochs_classifier,
                                           lr=lr, classifier=cls, use_cuda=use_cuda)
-=======
-    cls_stats = train_classifier(vae, cls, data_loader_labelled, data_loader_unlabelled, n_epochs=n_epochs_classifier,
-                                 lr=lr, use_cuda=use_cuda)
->>>>>>> 23367739
 
     axes[0].plot(cls_stats.history["Accuracy_train"], label='classifier')
     axes[1].plot(cls_stats.history["Accuracy_test"])
@@ -180,31 +159,19 @@
     if use_cuda:
         svaec.cuda()
 
-<<<<<<< HEAD
     stats = JointSemiSupervisedTrainer(classification_ratio=100).train(
         svaec, data_loader_all, data_loader_labelled, data_loader_unlabelled, n_epochs=n_epochs, lr=lr, record_freq=10,
         use_cuda=use_cuda
     )
-=======
-    stats = train_semi_supervised_jointly(svaec, data_loader_all, data_loader_labelled, data_loader_unlabelled,
-                                          n_epochs=n_epochs, lr=lr, classification_ratio=100, record_freq=10,
-                                          use_cuda=use_cuda)
->>>>>>> 23367739
 
     svaec = SVAEC(gene_dataset.nb_genes, n_labels=gene_dataset.n_labels, y_prior=prior, n_latent=n_latent,
                   logreg_classifier=True)
     if use_cuda:
         svaec.cuda()
 
-<<<<<<< HEAD
     stats = AlternateSemiSupervisedTrainer(lr_classification=0.05).train(svaec, data_loader_all, data_loader_labelled,
                                                                          data_loader_unlabelled, n_epochs=n_epochs,
                                                                          lr=lr, record_freq=10, use_cuda=use_cuda)
-=======
-    stats = train_semi_supervised_alternately(svaec, data_loader_all, data_loader_labelled, data_loader_unlabelled,
-                                              n_epochs=n_epochs, lr=lr, record_freq=10, lr_classification=0.05,
-                                              use_cuda=use_cuda)
->>>>>>> 23367739
 
     axes[0].plot(stats.history["Accuracy_train"], label='M1+M2 (train all)')
     axes[1].plot(stats.history["Accuracy_test"])
@@ -215,13 +182,8 @@
     if use_cuda:
         cls.cuda()
 
-<<<<<<< HEAD
     stats = ClassifierTrainer().train(svaec, data_loader_labelled, data_loader_unlabelled,
                                       n_epochs=n_epochs_classifier, lr=lr, use_cuda=use_cuda, classifier=cls)
-=======
-    stats = train_classifier(svaec, cls, data_loader_labelled, data_loader_unlabelled, n_epochs=n_epochs_classifier,
-                             lr=lr, use_cuda=use_cuda)
->>>>>>> 23367739
 
     axes[0].plot(stats.history["Accuracy_train"], label='M1+M2+classifier')
     axes[1].plot(stats.history["Accuracy_test"])
