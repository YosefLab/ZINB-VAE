--- conflicted
+++ resolved
@@ -40,25 +40,9 @@
     """
     default_metrics_to_monitor = []
 
-<<<<<<< HEAD
-    def __init__(
-        self,
-        model,
-        gene_dataset,
-        use_cuda=True,
-        metrics_to_monitor=None,
-        benchmark=False,
-        frequency=None,
-        weight_decay=1e-6,
-        early_stopping_kwargs=None,
-        data_loader_kwargs=None,
-        show_progbar=True,
-    ):
-=======
     def __init__(self, model, gene_dataset, use_cuda=True, metrics_to_monitor=None, benchmark=False,
                  frequency=None, weight_decay=1e-6, early_stopping_kwargs=None,
                  data_loader_kwargs=None, show_progbar=True, seed=0):
->>>>>>> 2e97d595
         # handle mutable defaults
         early_stopping_kwargs = (
             early_stopping_kwargs if early_stopping_kwargs else dict()
@@ -252,25 +236,12 @@
         else:
             object.__setattr__(self, name, value)
 
-<<<<<<< HEAD
-    def train_test(
-=======
     def train_test_validation(
->>>>>>> 2e97d595
         self,
         model=None,
         gene_dataset=None,
         train_size=0.1,
         test_size=None,
-<<<<<<< HEAD
-        seed=0,
-        type_class=Posterior,
-    ):
-        """
-        :param train_size: float, int, or None (default is 0.1)
-        :param test_size: float, int, or None (default is None)
-        """
-=======
         type_class=Posterior,
     ):
         """Creates posteriors ``train_set``, ``test_set``, ``validation_set``.
@@ -279,7 +250,6 @@
             :param train_size: float, int, or None (default is 0.1)
             :param test_size: float, int, or None (default is None)
             """
->>>>>>> 2e97d595
         model = self.model if model is None and hasattr(self, "model") else model
         gene_dataset = (
             self.gene_dataset
@@ -291,12 +261,8 @@
         random_state = np.random.RandomState(seed=self.seed)
         permutation = random_state.permutation(n)
         indices_test = permutation[:n_test]
-<<<<<<< HEAD
-        indices_train = permutation[n_test : (n_test + n_train)]
-=======
         indices_train = permutation[n_test: (n_test + n_train)]
         indices_validation = permutation[(n_test + n_train):]
->>>>>>> 2e97d595
 
         return (
             self.create_posterior(
@@ -305,12 +271,9 @@
             self.create_posterior(
                 model, gene_dataset, indices=indices_test, type_class=type_class
             ),
-<<<<<<< HEAD
-=======
             self.create_posterior(
                 model, gene_dataset, indices=indices_validation, type_class=type_class
             ),
->>>>>>> 2e97d595
         )
 
     def create_posterior(
