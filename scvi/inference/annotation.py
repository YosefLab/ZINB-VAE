--- conflicted
+++ resolved
@@ -116,10 +116,7 @@
         self,
         *args,
         train_size=0.8,
-<<<<<<< HEAD
-=======
         test_size=None,
->>>>>>> 2e97d595
         sampling_model=None,
         sampling_zl=False,
         use_cuda=True,
@@ -128,26 +125,16 @@
         self.sampling_model = sampling_model
         self.sampling_zl = sampling_zl
         super().__init__(*args, use_cuda=use_cuda, **kwargs)
-<<<<<<< HEAD
-        self.train_set, self.test_set = self.train_test(
-            self.model,
-            self.gene_dataset,
-            train_size=train_size,
-=======
         self.train_set, self.test_set, self.validation_set = self.train_test_validation(
             self.model,
             self.gene_dataset,
             train_size=train_size,
             test_size=test_size,
->>>>>>> 2e97d595
             type_class=AnnotationPosterior,
         )
         self.train_set.to_monitor = ["accuracy"]
         self.test_set.to_monitor = ["accuracy"]
-<<<<<<< HEAD
-=======
         self.validation_set.to_monitor = ["accuracy"]
->>>>>>> 2e97d595
         self.train_set.model_zl = sampling_zl
         self.test_set.model_zl = sampling_zl
         self.validation_set.model_zl = sampling_zl
